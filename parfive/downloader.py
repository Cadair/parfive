--- conflicted
+++ resolved
@@ -31,7 +31,7 @@
 except ImportError:  # pragma: nocover
     aioftp = None
 
-<<<<<<< HEAD
+
 try:
     import aiofiles  # pragma: nocover
 except ImportError:
@@ -39,10 +39,9 @@
 
 USE_AIOFILES = "PARFIVE_ENABLE_AIOFILES" in os.environ and aiofiles is not None
 DEFAULT_DOWNLOAD_CHUNK = 1024 if USE_AIOFILES else 100
-=======
+
 SERIAL_MODE = "PARFIVE_SINGLE_DOWNLOAD" in os.environ
 DISABLE_RANGE = "PARFIVE_DISABLE_RANGE" in os.environ or SERIAL_MODE
->>>>>>> eb7a6e08
 
 __all__ = ['Downloader']
 
