import os
import platform
<<<<<<< HEAD
import unittest
=======
import threading
>>>>>>> ba79af0c
from pathlib import Path
from tempfile import gettempdir
from unittest import mock
from unittest.mock import patch

import aiohttp
import pytest
from aiohttp import ClientTimeout

import parfive
from parfive.config import SessionConfig
from parfive.downloader import Downloader, FailedDownload, Results, Token
from parfive.utils import sha256sum

skip_windows = pytest.mark.skipif(platform.system() == "Windows", reason="Windows.")


def validate_test_file(f):
    assert len(f) == 1
    assert Path(f[0]).name == "testfile.fits"
    assert sha256sum(f[0]) == "a1c58cd340e3bd33f94524076f1fa5cf9a7f13c59d5272a9d4bc0b5bc436d9b3"


def test_setup():
    dl = Downloader()

    assert isinstance(dl, Downloader)

    assert len(dl.http_queue) == 0
    assert len(dl.ftp_queue) == 0
    assert dl._generate_tokens().qsize() == 5


def test_download(httpserver, tmpdir):
    tmpdir = str(tmpdir)
    httpserver.serve_content(
        "SIMPLE  = T", headers={"Content-Disposition": "attachment; filename=testfile.fits"}
    )
    dl = Downloader()

    dl.enqueue_file(httpserver.url, path=Path(tmpdir), max_splits=None)

    assert dl.queued_downloads == 1

    f = dl.download()
    validate_test_file(f)


def test_simple_download(httpserver, tmpdir):
    tmpdir = str(tmpdir)
    httpserver.serve_content(
        "SIMPLE  = T", headers={"Content-Disposition": "attachment; filename=testfile.fits"}
    )

    f = Downloader.simple_download([httpserver.url], path=Path(tmpdir))
    validate_test_file(f)


def test_changed_max_conn(httpserver, tmpdir):
    # Check that changing max_conn works after creating Downloader
    tmpdir = str(tmpdir)
    httpserver.serve_content(
        "SIMPLE  = T", headers={"Content-Disposition": "attachment; filename=testfile.fits"}
    )
    dl = Downloader(max_conn=4)
    dl.enqueue_file(httpserver.url, path=Path(tmpdir), max_splits=None)
    dl.max_conn = 3

    f = dl.download()
    validate_test_file(f)


@pytest.mark.asyncio
@pytest.mark.parametrize("use_aiofiles", [True, False])
async def test_async_download(httpserver, tmpdir, use_aiofiles):
    httpserver.serve_content(
        "SIMPLE  = T", headers={"Content-Disposition": "attachment; filename=testfile.fits"}
    )
    dl = Downloader(config=SessionConfig(use_aiofiles=use_aiofiles))

    dl.enqueue_file(httpserver.url, path=Path(tmpdir), max_splits=None)

    assert dl.queued_downloads == 1

    f = await dl.run_download()
    validate_test_file(f)


def test_download_ranged_http(httpserver, tmpdir):
    tmpdir = str(tmpdir)
    httpserver.serve_content(
        "SIMPLE  = T", headers={"Content-Disposition": "attachment; filename=testfile.fits"}
    )
    dl = Downloader()

    dl.enqueue_file(httpserver.url, path=Path(tmpdir))

    assert dl.queued_downloads == 1

    f = dl.download()
    validate_test_file(f)


def test_regression_download_ranged_http(httpserver, tmpdir):
    tmpdir = str(tmpdir)
    httpserver.serve_content(
        "S",
        headers={
            "Content-Disposition": "attachment; filename=testfile.fits",
            "Accept-Ranges": "bytes",
        },
    )
    dl = Downloader()

    dl.enqueue_file(httpserver.url, path=Path(tmpdir))

    assert dl.queued_downloads == 1

    f = dl.download()
    assert len(f.errors) == 0, f.errors


def test_download_partial(httpserver, tmpdir):
    tmpdir = str(tmpdir)
    httpserver.serve_content("SIMPLE  = T")
    dl = Downloader()

    dl.enqueue_file(httpserver.url, filename=lambda resp, url: Path(tmpdir) / "filename")
    f = dl.download()
    assert len(f) == 1

    # strip the http://
    assert "filename" in f[0]


def test_empty_download(tmpdir):
    dl = Downloader()

    f = dl.download()
    assert len(f) == 0


def test_download_filename(httpserver, tmpdir):
    httpserver.serve_content("SIMPLE  = T")

    fname = "testing123"
    filename = str(tmpdir.join(fname))
    with open(filename, "w") as fh:
        fh.write("SIMPLE = T")

    dl = Downloader()

    dl.enqueue_file(httpserver.url, filename=filename, chunksize=200)
    f = dl.download()

    assert isinstance(f, Results)
    assert len(f) == 1

    assert f[0] == filename


def test_download_no_overwrite(httpserver, tmpdir):
    httpserver.serve_content("SIMPLE  = T")

    fname = "testing123"
    filename = str(tmpdir.join(fname))
    with open(filename, "w") as fh:
        fh.write("Hello world")

    dl = Downloader()

    dl.enqueue_file(httpserver.url, filename=filename, chunksize=200)
    f = dl.download()

    assert isinstance(f, Results)
    assert len(f) == 1

    assert f[0] == filename

    with open(filename) as fh:
        # If the contents is the same as when we wrote it, it hasn't been
        # overwritten
        assert fh.read() == "Hello world"


def test_download_overwrite(httpserver, tmpdir):
    httpserver.serve_content("SIMPLE  = T")

    fname = "testing123"
    filename = str(tmpdir.join(fname))
    with open(filename, "w") as fh:
        fh.write("Hello world")

    dl = Downloader(overwrite=True)

    dl.enqueue_file(httpserver.url, filename=filename, chunksize=200)
    f = dl.download()

    assert isinstance(f, Results)
    assert len(f) == 1

    assert f[0] == filename

    with open(filename) as fh:
        assert fh.read() == "SIMPLE  = T"


def test_download_unique(httpserver, tmpdir):
    httpserver.serve_content("SIMPLE  = T")

    fname = "testing123"
    filename = str(tmpdir.join(fname))

    filenames = [filename, filename + ".fits", filename + ".fits.gz"]

    dl = Downloader(overwrite="unique")

    # Write files to both the target filenames.
    for fn in filenames:
        with open(fn, "w") as fh:
            fh.write("Hello world")

            dl.enqueue_file(httpserver.url, filename=fn, chunksize=200)

    f = dl.download()

    assert isinstance(f, Results)
    assert len(f) == len(filenames)

    for fn in f:
        assert fn not in filenames
        assert f"{fname}.1" in fn


def test_retrieve_some_content(testserver, tmpdir):
    """
    Test that the downloader handles errors properly.
    """
    tmpdir = str(tmpdir)
    dl = Downloader()

    nn = 5
    for i in range(nn):
        dl.enqueue_file(testserver.url, path=tmpdir)

    f = dl.download()

    assert len(f) == nn - 1
    assert len(f.errors) == 1


def test_no_progress(httpserver, tmpdir, capsys):
    tmpdir = str(tmpdir)
    httpserver.serve_content("SIMPLE  = T")
    dl = Downloader(progress=False)

    dl.enqueue_file(httpserver.url, path=tmpdir)

    dl.download()

    # Check that there was not stdout
    captured = capsys.readouterr().out
    assert not captured


def throwerror(*args, **kwargs):
    raise ValueError("Out of Cheese.")


@patch("parfive.downloader.default_name", throwerror)
def test_raises_other_exception(httpserver, tmpdir):
    tmpdir = str(tmpdir)
    httpserver.serve_content("SIMPLE  = T")
    dl = Downloader()

    dl.enqueue_file(httpserver.url, path=tmpdir)
    res = dl.download()
    assert isinstance(res.errors[0].exception, ValueError)


def test_token():
    t = Token(5)

    assert "5" in repr(t)
    assert "5" in str(t)


def test_failed_download():
    err = FailedDownload("wibble", "bbc.co.uk", "running away")

    assert "bbc.co.uk" in repr(err)
    assert "bbc.co.uk" in repr(err)

    assert "running away" in str(err)
    assert "running away" in str(err)


def test_results():
    res = Results()

    res.append("hello")

    res.add_error("wibble", "notaurl", "out of cheese")

    assert "notaurl" in repr(res)
    assert "hello" in repr(res)
    assert "out of cheese" in repr(res)


def test_notaurl(tmpdir):
    tmpdir = str(tmpdir)

    dl = Downloader(progress=False)

    dl.enqueue_file("http://notaurl.wibble/file", path=tmpdir)

    f = dl.download()

    assert len(f.errors) == 1
    assert isinstance(f.errors[0].exception, aiohttp.ClientConnectionError)


def test_wrongscheme(tmpdir):
    tmpdir = str(tmpdir)

    dl = Downloader(progress=False)

    with pytest.raises(ValueError, match="URL must start with either"):
        dl.enqueue_file("webcal://notaurl.wibble/file", path=tmpdir)


def test_retry(tmpdir, testserver):
    tmpdir = str(tmpdir)
    dl = Downloader()

    nn = 5
    for i in range(nn):
        dl.enqueue_file(testserver.url, path=tmpdir)

    f = dl.download()

    assert len(f) == nn - 1
    assert len(f.errors) == 1

    f2 = dl.retry(f)

    assert len(f2) == nn
    assert len(f2.errors) == 0


def test_empty_retry():
    f = Results()
    dl = Downloader()

    dl.retry(f)


def test_done_callback_error(tmpdir, testserver):
    tmpdir = str(tmpdir)

    def done_callback(filepath, url, error):
        if error is not None:
            (Path(gettempdir()) / "callback.error").touch()

    dl = Downloader(config=SessionConfig(done_callbacks=[done_callback]))

    nn = 5
    for i in range(nn):
        dl.enqueue_file(testserver.url, path=tmpdir)

    f = dl.download()

    assert (Path(gettempdir()) / "callback.error").exists()
    (Path(gettempdir()) / "callback.error").unlink()


@skip_windows
@pytest.mark.allow_hosts(True)
def test_ftp(tmpdir):
    tmpdir = str(tmpdir)
    dl = Downloader()

    dl.enqueue_file("ftp://ftp.swpc.noaa.gov/pub/warehouse/2011/2011_SRS.tar.gz", path=tmpdir)
    dl.enqueue_file("ftp://ftp.swpc.noaa.gov/pub/warehouse/2011/2013_SRS.tar.gz", path=tmpdir)
    dl.enqueue_file("ftp://ftp.swpc.noaa.gov/pub/_SRS.tar.gz", path=tmpdir)
    dl.enqueue_file("ftp://notaserver/notafile.fileL", path=tmpdir)

    f = dl.download()
    assert len(f) == 1
    assert len(f.errors) == 3


@skip_windows
@pytest.mark.allow_hosts(True)
def test_ftp_pasv_command(tmpdir):
    tmpdir = str(tmpdir)
    dl = Downloader()
    dl.enqueue_file(
        "ftp://ftp.ngdc.noaa.gov/STP/swpc_products/daily_reports/solar_region_summaries/2002/04/20020414SRS.txt",
        path=tmpdir,
        passive_commands=["pasv"],
    )
    assert dl.queued_downloads == 1
    f = dl.download()
    assert len(f) == 1
    assert len(f.errors) == 0


@skip_windows
@pytest.mark.allow_hosts(True)
def test_ftp_http(tmpdir, httpserver):
    tmpdir = str(tmpdir)
    httpserver.serve_content("SIMPLE  = T")
    dl = Downloader()

    dl.enqueue_file("ftp://ftp.swpc.noaa.gov/pub/warehouse/2011/2011_SRS.tar.gz", path=tmpdir)
    dl.enqueue_file("ftp://ftp.swpc.noaa.gov/pub/warehouse/2011/2013_SRS.tar.gz", path=tmpdir)
    dl.enqueue_file("ftp://ftp.swpc.noaa.gov/pub/_SRS.tar.gz", path=tmpdir)
    dl.enqueue_file("ftp://notaserver/notafile.fileL", path=tmpdir)
    dl.enqueue_file(httpserver.url, path=tmpdir)
    dl.enqueue_file("http://noaurl.notadomain/noafile", path=tmpdir)

    assert dl.queued_downloads == 6

    f = dl.download()
    assert len(f) == 2
    assert len(f.errors) == 4


def test_default_user_agent(httpserver, tmpdir):
    tmpdir = str(tmpdir)
    httpserver.serve_content(
        "SIMPLE  = T", headers={"Content-Disposition": "attachment; filename=testfile.fits"}
    )

    dl = Downloader()
    dl.enqueue_file(httpserver.url, path=Path(tmpdir), max_splits=None)

    assert dl.queued_downloads == 1

    dl.download()

    assert "User-Agent" in httpserver.requests[0].headers
    assert (
        httpserver.requests[0].headers["User-Agent"]
        == f"parfive/{parfive.__version__} aiohttp/{aiohttp.__version__} python/{platform.python_version()}"
    )


def test_custom_user_agent(httpserver, tmpdir):
    tmpdir = str(tmpdir)
    httpserver.serve_content(
        "SIMPLE  = T", headers={"Content-Disposition": "attachment; filename=testfile.fits"}
    )

    dl = Downloader(config=SessionConfig(headers={"User-Agent": "test value 299792458"}))
    dl.enqueue_file(httpserver.url, path=Path(tmpdir), max_splits=None)

    assert dl.queued_downloads == 1

    dl.download()

    assert "User-Agent" in httpserver.requests[0].headers
    assert httpserver.requests[0].headers["User-Agent"] == "test value 299792458"


@patch.dict(os.environ, {"HTTP_PROXY": "http_proxy_url", "HTTPS_PROXY": "https_proxy_url"})
@pytest.mark.parametrize(
    "url,proxy",
    [
        ("http://test.example.com", "http_proxy_url"),
        ("https://test.example.com", "https_proxy_url"),
    ],
)
def test_proxy_passed_as_kwargs_to_get(tmpdir, url, proxy):
    with mock.patch("aiohttp.client.ClientSession._request", new_callable=mock.MagicMock) as patched:
        dl = Downloader()
        dl.enqueue_file(url, path=Path(tmpdir), max_splits=None)

        assert dl.queued_downloads == 1

        dl.download()

    assert patched.called, "`ClientSession._request` not called"
    assert list(patched.call_args) == [
        ("GET", url),
        {
            "allow_redirects": True,
            "timeout": ClientTimeout(total=0, connect=None, sock_read=90, sock_connect=None),
            "proxy": proxy,
        },
    ]


<<<<<<< HEAD
def test_done_callback(httpserver, tmpdir):
=======
class CustomThread(threading.Thread):
    def __init__(self, *args, **kwargs):
        self.result = None
        super().__init__(*args, **kwargs)

    def run(self):
        self.result = self._target(*self._args, **self._kwargs)


@skip_windows
def test_download_out_of_main_thread(httpserver, tmpdir):
>>>>>>> ba79af0c
    tmpdir = str(tmpdir)
    httpserver.serve_content(
        "SIMPLE  = T", headers={"Content-Disposition": "attachment; filename=testfile.fits"}
    )
<<<<<<< HEAD

    def done_callback(filepath, url, error):
        (Path(gettempdir()) / "callback.done").touch()

    dl = Downloader(config=SessionConfig(done_callbacks=[done_callback]))
    dl.enqueue_file(httpserver.url, path=Path(tmpdir), max_splits=None)

    assert dl.queued_downloads == 1

    dl.download()

    assert (Path(gettempdir()) / "callback.done").exists()
    (Path(gettempdir()) / "callback.done").unlink()
=======
    dl = Downloader()

    dl.enqueue_file(httpserver.url, path=Path(tmpdir), max_splits=None)

    thread = CustomThread(target=dl.download)
    thread.start()

    with pytest.warns(
        UserWarning,
        match="This download has been started in a thread which is not the main thread. You will not be able to interrupt the download.",
    ):
        thread.join()

    validate_test_file(thread.result)
>>>>>>> ba79af0c
<|MERGE_RESOLUTION|>--- conflicted
+++ resolved
@@ -1,10 +1,7 @@
 import os
 import platform
-<<<<<<< HEAD
 import unittest
-=======
 import threading
->>>>>>> ba79af0c
 from pathlib import Path
 from tempfile import gettempdir
 from unittest import mock
@@ -499,9 +496,26 @@
     ]
 
 
-<<<<<<< HEAD
 def test_done_callback(httpserver, tmpdir):
-=======
+    tmpdir = str(tmpdir)
+    httpserver.serve_content(
+        "SIMPLE  = T", headers={"Content-Disposition": "attachment; filename=testfile.fits"}
+    )
+
+    def done_callback(filepath, url, error):
+        (Path(gettempdir()) / "callback.done").touch()
+
+    dl = Downloader(config=SessionConfig(done_callbacks=[done_callback]))
+    dl.enqueue_file(httpserver.url, path=Path(tmpdir), max_splits=None)
+
+    assert dl.queued_downloads == 1
+
+    dl.download()
+
+    assert (Path(gettempdir()) / "callback.done").exists()
+    (Path(gettempdir()) / "callback.done").unlink()
+
+
 class CustomThread(threading.Thread):
     def __init__(self, *args, **kwargs):
         self.result = None
@@ -513,26 +527,10 @@
 
 @skip_windows
 def test_download_out_of_main_thread(httpserver, tmpdir):
->>>>>>> ba79af0c
-    tmpdir = str(tmpdir)
-    httpserver.serve_content(
-        "SIMPLE  = T", headers={"Content-Disposition": "attachment; filename=testfile.fits"}
-    )
-<<<<<<< HEAD
-
-    def done_callback(filepath, url, error):
-        (Path(gettempdir()) / "callback.done").touch()
-
-    dl = Downloader(config=SessionConfig(done_callbacks=[done_callback]))
-    dl.enqueue_file(httpserver.url, path=Path(tmpdir), max_splits=None)
-
-    assert dl.queued_downloads == 1
-
-    dl.download()
-
-    assert (Path(gettempdir()) / "callback.done").exists()
-    (Path(gettempdir()) / "callback.done").unlink()
-=======
+    tmpdir = str(tmpdir)
+    httpserver.serve_content(
+        "SIMPLE  = T", headers={"Content-Disposition": "attachment; filename=testfile.fits"}
+    )
     dl = Downloader()
 
     dl.enqueue_file(httpserver.url, path=Path(tmpdir), max_splits=None)
@@ -546,5 +544,4 @@
     ):
         thread.join()
 
-    validate_test_file(thread.result)
->>>>>>> ba79af0c
+    validate_test_file(thread.result)